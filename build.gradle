/*
 *  Licensed to the Apache Software Foundation (ASF) under one
 *  or more contributor license agreements.  See the NOTICE file
 *  distributed with this work for additional information
 *  regarding copyright ownership.  The ASF licenses this file
 *  to you under the Apache License, Version 2.0 (the
 *  "License"); you may not use this file except in compliance
 *  with the License.  You may obtain a copy of the License at
 *
 *    http://www.apache.org/licenses/LICENSE-2.0
 *
 *  Unless required by applicable law or agreed to in writing,
 *  software distributed under the License is distributed on an
 *  "AS IS" BASIS, WITHOUT WARRANTIES OR CONDITIONS OF ANY
 *  KIND, either express or implied.  See the License for the
 *  specific language governing permissions and limitations
 *  under the License.
 */
buildscript {
    repositories {
        if (rootProject.hasProperty('buildInChina')) {
            // Try to use Aliyun maven repository when building in China
            maven { url 'https://maven.aliyun.com/nexus/content/groups/public' }
        }
        mavenCentral()
//        maven { url 'https://oss.sonatype.org/content/repositories/snapshots' }
        maven {
            url "https://plugins.gradle.org/m2/"
        }
        maven {
            url 'https://jitpack.io'
        }
    }

    dependencies {
        //classpath 'nl.javadude.gradle.plugins:license-gradle-plugin:0.11.0'
        classpath "gradle.plugin.com.github.jk1:gradle-license-report:1.3"
    }
}

plugins {
    id 'me.champeau.buildscan-recipes' version '0.2.3'
    id 'com.github.ben-manes.versions' version '0.39.0'
    id 'com.github.blindpirate.osgi' version '0.0.6'
    id 'org.sonarqube' version '3.0'
    id 'org.apache.groovy-core'
    id 'java-test-fixtures'
    id 'org.apache.groovy-jacoco-aggregation'
}

buildScanRecipes {
    recipe 'git-commit', baseUrl: 'https://github.com/apache/groovy/tree'
    recipe 'teamcity', baseUrl: 'https://ci.groovy-lang.org', guest: 'true'
    recipes 'git-status', 'gc-stats', 'teamcity', 'travis-ci'
}

archivesBaseName = 'groovy'

apply plugin: "com.github.jk1.dependency-license-report"

repositories {
    // todo Some repos are needed only for some configs. Declare them just for the configuration once Gradle allows this.
    maven { url 'https://repository.jboss.org/nexus/content/groups/m2-release-proxy' } // tools
}

groovyLibrary {
    registerOptionalFeature 'gpars'
    registerOptionalFeature 'grapes'
    registerOptionalFeature 'xstreamAst'
    registerOptionalFeature 'logging'

    repackagedDependencies = [
            'antlr', 'antlr-runtime', 'antlr4', 'antlr4-runtime', 'antlr4-annotations',
            'asm', 'asm-commons', 'asm-tree', 'asm-util', 'picocli'
    ]

    withGrooid(
            "org.apache.groovy:groovy-grooid:${sharedConfiguration.groovyVersion.get()}",
            ['openbeans'] as Set,
            [
                    'com.googlecode.openbeans.**': 'groovyjarjaropenbeans.@1',
                    'org.apache.harmony.beans.**': 'groovyjarjarharmonybeans.@1',
                    'java.beans.**': 'groovyjarjaropenbeans.@1'
            ],
            [
                    '*': ['META-INF/NOTICE']
            ],
            ['META-INF/NOTICE', 'META-INF/INDEX.LIST'],
            [
                    (project.relativePath(rootProject.file('notices/NOTICE-GROOIDJARJAR'))): 'META-INF/NOTICE'
            ]
    )
}

groovyCore {
    bridgedClasses 'org.codehaus.groovy.runtime.DefaultGroovyMethods',
            'org.codehaus.groovy.runtime.StringGroovyMethods',
            'org.codehaus.groovy.classgen.Verifier',
            'org.codehaus.groovy.ast.tools.GeneralUtils'

    excludeFromJavadoc '**/GroovyRecognizer.java' // generated file
}

dependencies {
    // for internal CLI usage
    api "info.picocli:picocli:${versions.picocli}" // marked as api but manually excluded later in assemble.gradle - modules will use shaded version
    // for internal usage of things like Opcode
    api "org.ow2.asm:asm:${versions.asm}" // marked as api but manually excluded later in assemble.gradle - modules will use shaded version
    // for internal usage by the parser but manually excluded later in assemble.gradle - modules will use shaded version
    implementation "org.ow2.asm:asm-analysis:${versions.asm}"
    implementation "org.ow2.asm:asm-commons:${versions.asm}"
    implementation "org.ow2.asm:asm-tree:${versions.asm}"
    implementation "org.ow2.asm:asm-util:${versions.asm}"
    implementation "me.champeau.openbeans:openbeans:${versions.openbeans}"
    implementation "com.tunnelvisionlabs:antlr4-runtime:${versions.antlr4}"

    antlr "com.tunnelvisionlabs:antlr4:${versions.antlr4}"

    loggingImplementation "org.fusesource.jansi:jansi:${versions.jansi}"

    xstreamAstImplementation("com.thoughtworks.xstream:xstream:${versions.xstream}") {
        exclude(group: 'xpp3', module: 'xpp3_min')
        exclude(group: 'junit', module: 'junit')
        exclude(group: 'jmock', module: 'jmock')
        exclude(group: 'xmlpull', module: 'xmlpull')
    }
    grapesImplementation("org.apache.ivy:ivy:${versions.ivy}") {
        transitive = false
    }

    gparsImplementation("org.codehaus.gpars:gpars:${versions.gpars}") {
        exclude(group: 'org.codehaus.groovy', module: 'groovy-all')
    }

    testImplementation "jmock:jmock:${versions.jmock}"
    testImplementation "jmock:jmock-cglib:${versions.jmock}"
    testImplementation "ch.qos.logback:logback-classic:${versions.logback}"
    testImplementation "log4j:log4j:${versions.log4j}"
    testImplementation "org.apache.logging.log4j:log4j-core:${versions.log4j2}"
    testImplementation "org.slf4j:jcl-over-slf4j:${versions.slf4j}"
    testImplementation "com.thoughtworks.qdox:qdox:${versions.qdox}"

    tools "org.pantsbuild:jarjar:${versions.jarjar}"
    tools "org.jboss.bridger:bridger:${versions.bridger}"

    tools("net.sourceforge.cobertura:cobertura:${versions.cobertura}") {
        exclude(group: 'asm')
        exclude(group: 'org.ow2.asm')
        exclude(module: 'ant')
    }
    tools "org.ow2.asm:asm:${versions.asm}"
    tools "com.thoughtworks.qdox:qdox:${versions.qdox}"

    testImplementation project(':groovy-ant')
    testImplementation project(':groovy-xml')
    testImplementation project(':groovy-dateutil')
    testImplementation project(':groovy-test')
    testImplementation project(':groovy-macro')
    testFixturesImplementation "xmlunit:xmlunit:${versions.xmlunit}"
    testFixturesImplementation project(':groovy-test')
    testFixturesImplementation project(':groovy-xml')
    spotbugsPlugins 'com.h3xstream.findsecbugs:findsecbugs-plugin:1.11.0'
    testImplementation "net.jcip:jcip-annotations:${versions.jcipAnnotations}"

    testRuntimeOnly(project(":")) {
        capabilities {
            requireCapability 'org.apache.groovy:groovy-grapes'
        }
    }
}

configurations {
    javadocClasspath.extendsFrom(
            loggingImplementation,
            xstreamAstImplementation,
            gparsImplementation,
            grapesImplementation
    )
    groovyCompilerClasspath {
        extendsFrom(implementation, compileOnly, grapesImplementation, loggingImplementation, xstreamAstImplementation, runtimeOnly)
    }
}

allprojects {
    tasks.withType(AbstractCopyTask).configureEach {
        it.duplicatesStrategy = DuplicatesStrategy.WARN
    }
}

tasks.named('jar') {
    metaInf {
        from("$projectDir/licenses/LICENSE-JARJAR")
        from("$projectDir/licenses") {
            into('licenses')
            include('asm-license.txt')
            include('antlr4-license.txt')
        }
        from("$projectDir/notices/NOTICE-JARJAR")
        rename '^([A-Z]+)-([^.]*)', '$1'
    }
}


// some tests require Jars, but those are not allowed in the source directory
// by the Apache policy, so we need to build them and add them to the test
// resources classpath

def extModuleFixtureDir = project.layout.projectDirectory.dir("src/test-fixtures/extmodule")
def extModuleOutputDir = project.layout.buildDirectory.dir("testFixtures/extmodule")
def extModuleRepoDir = extModuleOutputDir.map { it.dir("repo") }

def compileTestExtensionModule = tasks.register("compileTestExtensionModule", JavaCompile) {
    classpath = files(tasks.named('jar'))
    source fileTree(extModuleFixtureDir.dir("src/main/java"))
    destinationDirectory = extModuleOutputDir.map  { it.dir("classes") }
    sourceCompatibility = 1.7
    targetCompatibility = 1.7
}

def testExtensionModuleJar = tasks.register("testExtensionModuleJar", Jar) {
    description = 'Builds a sample extension module used in tests'
    archiveBaseName = 'module-test'
    archiveVersion = '1.4'
    from compileTestExtensionModule
    from extModuleFixtureDir.dir("src/main/resources")
    // emulate Maven repo format for output
    destinationDirectory = extModuleRepoDir.map { it.dir("jars/module-test/module-test/${archiveVersion.get()}") }
}

dependencies {
    testRuntimeOnly files(extModuleRepoDir)
}

tasks.named('test') {
    dependsOn testExtensionModuleJar
}

if (!JavaVersion.current().isCompatibleWith(JavaVersion.VERSION_16)) {
    logger.lifecycle '''
<<<<<<< HEAD
**************************************** WARNING ********************************************
******   You are running the build with an older JDK. NEVER try to release with 1.8.   ******
******   You must use a JDK 16+ in order to compile all features of the language.      ******
=======
************************************* WARNING ***********************************************
****  You're running the build with an older JDK. NEVER try to release with an old JDK!  ****
****  You must use a JDK 16+ in order to compile all features of the language.           ****
>>>>>>> fd6efe9a
*********************************************************************************************
'''
}

apply from: 'gradle/licenses.gradle'

// CC: This can probably be removed as the native IDEA import
// works pretty nice, but it's up to the Groovy devs to decide
apply from: 'gradle/idea.gradle'
apply from: 'gradle/eclipse.gradle'

// If a local configuration file for tweaking the build is present, apply it
if (file('user.gradle').exists()) {
    apply from: 'user.gradle'
}

licenseReport {
    excludeGroups = [
            'org.multiverse'  // we never include this optional dependency of an optional dependency
    ]
}

sonarqube {
    properties {
        property "sonar.projectName", "Apache Groovy"
        property "sonar.projectKey", "apache_groovy"
        property "sonar.organization", "apache"
        property "sonar.host.url", "https://sonarcloud.io"
        property "sonar.cpd.exclusions", "**/*"
//        property "sonar.coverage.jacoco.xmlReportPaths", "${rootProject.buildDir}/reports/jacoco/jacocoAllReport/jacocoAllReport.xml"
    }
}

def UNSTABLE = /^([0-9,.-]+[.-](alpha|beta|rc)[.\d-]*)|20030203.000550|20031129.200437$/
// ignore non-stable releases
tasks.named("dependencyUpdates")?.configure {
    gradleReleaseChannel = 'current'
    rejectVersionIf {
        !(it.currentVersion.toLowerCase() ==~ UNSTABLE) && it.candidate.version.toLowerCase() ==~ UNSTABLE
    }
}<|MERGE_RESOLUTION|>--- conflicted
+++ resolved
@@ -237,15 +237,9 @@
 
 if (!JavaVersion.current().isCompatibleWith(JavaVersion.VERSION_16)) {
     logger.lifecycle '''
-<<<<<<< HEAD
-**************************************** WARNING ********************************************
-******   You are running the build with an older JDK. NEVER try to release with 1.8.   ******
-******   You must use a JDK 16+ in order to compile all features of the language.      ******
-=======
 ************************************* WARNING ***********************************************
 ****  You're running the build with an older JDK. NEVER try to release with an old JDK!  ****
 ****  You must use a JDK 16+ in order to compile all features of the language.           ****
->>>>>>> fd6efe9a
 *********************************************************************************************
 '''
 }
