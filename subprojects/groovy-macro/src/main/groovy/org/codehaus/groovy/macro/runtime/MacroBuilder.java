--- conflicted
+++ resolved
@@ -54,11 +54,7 @@
     }
 
     public <T> T macro(boolean asIs, String source, final List<Closure<Expression>> context, Class<T> resultClass) {
-<<<<<<< HEAD
-        return macro(CompilePhase.CONVERSION, asIs, source, context, resultClass);
-=======
         return macro(null, asIs, source, context, resultClass);
->>>>>>> fb1f14a3
     }
 
     public <T> T macro(CompilePhase compilePhase, String source, final List<Closure<Expression>> context, Class<T> resultClass) {
@@ -72,13 +68,10 @@
         boolean isClosure = source.startsWith("{");
         final String label = isClosure ? "__synthesized__label__" + COUNTER.incrementAndGet() + "__:" : "";
         final String labelledSource = label + source;
-<<<<<<< HEAD
-=======
 
         if (compilePhase == null) {
             compilePhase = CompilePhase.CONVERSION;
         }
->>>>>>> fb1f14a3
 
         List<ASTNode> nodes = (new AstBuilder()).buildFromString(compilePhase, true, labelledSource);
 
@@ -90,10 +83,6 @@
                     BlockStatement closureBlock = (BlockStatement) statements.get(0);
 
                     performSubstitutions(context, closureBlock);
-<<<<<<< HEAD
-
-=======
->>>>>>> fb1f14a3
 
                     return (T) getMacroValue(closureBlock, asIs);
                 }
